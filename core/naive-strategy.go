package core

import (
	"context"
	"fmt"
	"log"

	retry "github.com/avast/retry-go"
	sdk "github.com/cosmos/cosmos-sdk/types"
	chantypes "github.com/cosmos/ibc-go/v7/modules/core/04-channel/types"
	host "github.com/cosmos/ibc-go/v7/modules/core/24-host"
	"github.com/hyperledger-labs/yui-relayer/logger"
	"golang.org/x/sync/errgroup"
)

// NaiveStrategy is an implementation of Strategy.
type NaiveStrategy struct {
	Ordered      bool
	MaxTxSize    uint64 // maximum permitted size of the msgs in a bundled relay transaction
	MaxMsgLength uint64 // maximum amount of messages in a bundled relay transaction
}

var _ StrategyI = (*NaiveStrategy)(nil)

func NewNaiveStrategy() *NaiveStrategy {
	return &NaiveStrategy{}
}

// GetType implements Strategy
func (st NaiveStrategy) GetType() string {
	return "naive"
}

func (st NaiveStrategy) SetupRelay(ctx context.Context, src, dst *ProvableChain) error {
	zapLogger := logger.GetLogger()
	defer zapLogger.Zap.Sync()
	if err := src.SetupForRelay(ctx); err != nil {
		naiveErrorwChannel(
			zapLogger,
			"failed to setup for src",
			src, dst,
			err,
		)
		return err
	}
	if err := dst.SetupForRelay(ctx); err != nil {
		naiveErrorwChannel(
			zapLogger,
			"failed to setup for dst",
			src, dst,
			err,
		)
		return err
	}
	return nil
}

<<<<<<< HEAD
func (st NaiveStrategy) UnrelayedPackets(src, dst *ProvableChain, sh SyncHeaders) (*RelayPackets, error) {
	zapLogger := logger.GetLogger()
	defer zapLogger.Zap.Sync()
=======
func getQueryContext(chain *ProvableChain, sh SyncHeaders, useFinalizedHeader bool) (QueryContext, error) {
	if useFinalizedHeader {
		return sh.GetQueryContext(chain.ChainID()), nil
	} else {
		height, err := chain.LatestHeight()
		if err != nil {
			return nil, err
		}
		return NewQueryContext(context.TODO(), height), nil
	}
}

func (st NaiveStrategy) UnrelayedPackets(src, dst *ProvableChain, sh SyncHeaders, includeRelayedButUnfinalized bool) (*RelayPackets, error) {
>>>>>>> 30449b9d
	var (
		eg         = new(errgroup.Group)
		srcPackets PacketInfoList
		dstPackets PacketInfoList
	)

	srcCtx, err := getQueryContext(src, sh, true)
	if err != nil {
		return nil, err
	}
	dstCtx, err := getQueryContext(dst, sh, true)
	if err != nil {
		return nil, err
	}

	eg.Go(func() error {
		return retry.Do(func() error {
			var err error
			srcPackets, err = src.QueryUnfinalizedRelayPackets(srcCtx, dst)
			return err
		}, rtyAtt, rtyDel, rtyErr, retry.OnRetry(func(n uint, err error) {
			log.Printf("- [%s]@{%d} - try(%d/%d) query unfinalized packets: %s", src.ChainID(), srcCtx.Height().GetRevisionHeight(), n+1, rtyAttNum, err)
		}))
	})

	eg.Go(func() error {
		return retry.Do(func() error {
			var err error
			dstPackets, err = dst.QueryUnfinalizedRelayPackets(dstCtx, src)
			return err
		}, rtyAtt, rtyDel, rtyErr, retry.OnRetry(func(n uint, err error) {
			log.Printf("- [%s]@{%d} - try(%d/%d) query unfinalized packets: %s", dst.ChainID(), dstCtx.Height().GetRevisionHeight(), n+1, rtyAttNum, err)
		}))
	})

	if err := eg.Wait(); err != nil {
		naiveErrorwChannel(
			zapLogger,
			"error querying packet commitments",
			src, dst,
			err,
		)
		return nil, err
	}

	// If includeRelayedButUnfinalized is true, this function should return packets of which RecvPacket is not finalized yet.
	// In this case, filtering packets by QueryUnreceivedPackets is not needed because QueryUnfinalizedRelayPackets
	// has already returned packets that completely match this condition.
	if !includeRelayedButUnfinalized {
		srcCtx, err := getQueryContext(src, sh, false)
		if err != nil {
<<<<<<< HEAD
			naiveErrorwChannel(
				zapLogger,
				"error querying unrelayed packets",
				src, dst,
				err,
			)
			return err
=======
			return nil, err
>>>>>>> 30449b9d
		}
		dstCtx, err := getQueryContext(dst, sh, false)
		if err != nil {
<<<<<<< HEAD
			naiveErrorwChannel(
				zapLogger,
				"error querying unrelayed packets",
				src, dst,
				err,
			)
			return err
=======
			return nil, err
>>>>>>> 30449b9d
		}

<<<<<<< HEAD
	if err := eg.Wait(); err != nil {
		naiveErrorwChannel(
			zapLogger,
			"error querying unrelayed packets",
			src, dst,
			err,
		)
		return nil, err
=======
		eg.Go(func() error {
			seqs, err := dst.QueryUnreceivedPackets(dstCtx, srcPackets.ExtractSequenceList())
			if err != nil {
				return err
			}
			srcPackets = srcPackets.Filter(seqs)
			return nil
		})

		eg.Go(func() error {
			seqs, err := src.QueryUnreceivedPackets(srcCtx, dstPackets.ExtractSequenceList())
			if err != nil {
				return err
			}
			dstPackets = dstPackets.Filter(seqs)
			return nil
		})

		if err := eg.Wait(); err != nil {
			return nil, err
		}
>>>>>>> 30449b9d
	}

	return &RelayPackets{
		Src: srcPackets,
		Dst: dstPackets,
	}, nil
}

<<<<<<< HEAD
func (st NaiveStrategy) RelayPackets(src, dst *ProvableChain, sp *RelayPackets, sh SyncHeaders) error {
	zapLogger := logger.GetLogger()
	defer zapLogger.Zap.Sync()
=======
func (st NaiveStrategy) RelayPackets(src, dst *ProvableChain, rp *RelayPackets, sh SyncHeaders) error {
>>>>>>> 30449b9d
	// set the maximum relay transaction constraints
	msgs := &RelayMsgs{
		Src:          []sdk.Msg{},
		Dst:          []sdk.Msg{},
		MaxTxSize:    st.MaxTxSize,
		MaxMsgLength: st.MaxMsgLength,
	}

	srcCtx := sh.GetQueryContext(src.ChainID())
	dstCtx := sh.GetQueryContext(dst.ChainID())
	srcAddress, err := src.GetAddress()
	if err != nil {
		naiveErrorwChannel(
			zapLogger,
			"error getting address",
			src, dst,
			err,
		)
		return err
	}
	dstAddress, err := dst.GetAddress()
	if err != nil {
		naiveErrorwChannel(
			zapLogger,
			"error getting address",
			src, dst,
			err,
		)
		return err
	}

	if len(rp.Src) > 0 {
		hs, err := sh.SetupHeadersForUpdate(src, dst)
		if err != nil {
			naiveErrorwChannel(
				zapLogger,
				"error setting up headers for update",
				src, dst,
				err,
			)
			return err
		}
		if len(hs) > 0 {
			msgs.Dst = dst.Path().UpdateClients(hs, dstAddress)
		}
	}

	if len(rp.Dst) > 0 {
		hs, err := sh.SetupHeadersForUpdate(dst, src)
		if err != nil {
			naiveErrorwChannel(
				zapLogger,
				"error setting up headers for update",
				src, dst,
				err,
			)
			return err
		}
		if len(hs) > 0 {
			msgs.Src = src.Path().UpdateClients(hs, srcAddress)
		}
	}

	packetsForDst, err := collectPackets(srcCtx, src, rp.Src, dstAddress)
	if err != nil {
		naiveErrorwChannel(
			zapLogger,
			"error collecting packets",
			src, dst,
			err,
		)
		return err
	}
	packetsForSrc, err := collectPackets(dstCtx, dst, rp.Dst, srcAddress)
	if err != nil {
		naiveErrorwChannel(
			zapLogger,
			"error collecting packets",
			src, dst,
			err,
		)
		return err
	}

	if len(packetsForDst) == 0 && len(packetsForSrc) == 0 {
		naiveInfowChannel(
			zapLogger,
			"no packates to relay",
			src, dst,
			"",
		)
		return nil
	}

	msgs.Dst = append(msgs.Dst, packetsForDst...)
	msgs.Src = append(msgs.Src, packetsForSrc...)

	// send messages to their respective chains
	if msgs.Send(src, dst); msgs.Success() {
		if num := len(packetsForDst); num > 0 {
			logPacketsRelayed(dst, src, num, "RelayPackets")
		}
		if num := len(packetsForSrc); num > 0 {
			logPacketsRelayed(src, dst, num, "RelayPackets")
		}
	}

	return nil
}

<<<<<<< HEAD
func (st NaiveStrategy) UnrelayedAcknowledgements(src, dst *ProvableChain, sh SyncHeaders) (*RelayPackets, error) {
	zapLogger := logger.GetLogger()
	defer zapLogger.Zap.Sync()
=======
func (st NaiveStrategy) UnrelayedAcknowledgements(src, dst *ProvableChain, sh SyncHeaders, includeRelayedButUnfinalized bool) (*RelayPackets, error) {
>>>>>>> 30449b9d
	var (
		eg      = new(errgroup.Group)
		srcAcks PacketInfoList
		dstAcks PacketInfoList
	)

	srcCtx, err := getQueryContext(src, sh, true)
	if err != nil {
		return nil, err
	}
	dstCtx, err := getQueryContext(dst, sh, true)
	if err != nil {
		return nil, err
	}

	eg.Go(func() error {
		return retry.Do(func() error {
			var err error
			srcAcks, err = src.QueryUnfinalizedRelayAcknowledgements(srcCtx, dst)
			return err
		}, rtyAtt, rtyDel, rtyErr, retry.OnRetry(func(n uint, err error) {
			naiveInfowChannel(
				zapLogger,
				"query packet acknowledgements",
				src, dst,
				fmt.Sprintf("- [%s]@{%d} - try(%d/%d) query packet acknowledgements [Error: %s]", src.ChainID(), srcCtx.Height().GetRevisionHeight(), n+1, rtyAttNum, err.Error()),
			)
			sh.Updates(src, dst)
		}))
	})

	eg.Go(func() error {
		return retry.Do(func() error {
			var err error
			dstAcks, err = dst.QueryUnfinalizedRelayAcknowledgements(dstCtx, src)
			return err
		}, rtyAtt, rtyDel, rtyErr, retry.OnRetry(func(n uint, err error) {
			naiveInfowChannel(
				zapLogger,
				"query packet acknowledgements",
				src, dst,
				fmt.Sprintf("- [%s]@{%d} - try(%d/%d) query packet acknowledgements [Error: %s]", dst.ChainID(), dstCtx.Height().GetRevisionHeight(), n+1, rtyAttNum, err.Error()),
			)
			sh.Updates(src, dst)
		}))
	})

	if err := eg.Wait(); err != nil {
		naiveErrorwChannel(
			zapLogger,
			"error querying packet commitments",
			src, dst,
			err,
		)
		return nil, err
	}

	// If includeRelayedButUnfinalized is true, this function should return packets of which AcknowledgePacket is not finalized yet.
	// In this case, filtering packets by QueryUnreceivedAcknowledgements is not needed because QueryUnfinalizedRelayAcknowledgements
	// has already returned packets that completely match this condition.
	if !includeRelayedButUnfinalized {
		srcCtx, err := getQueryContext(src, sh, false)
		if err != nil {
<<<<<<< HEAD
			naiveErrorwChannel(
				zapLogger,
				"error querying unrelayed acknowledgements",
				src, dst,
				err,
			)
			return err
=======
			return nil, err
>>>>>>> 30449b9d
		}
		dstCtx, err := getQueryContext(dst, sh, false)
		if err != nil {
<<<<<<< HEAD
			naiveErrorwChannel(
				zapLogger,
				"error querying unrelayed acknowledgements",
				src, dst,
				err,
			)
			return err
=======
			return nil, err
>>>>>>> 30449b9d
		}

<<<<<<< HEAD
	if err := eg.Wait(); err != nil {
		naiveErrorwChannel(
			zapLogger,
			"error querying unrelayed acknowledgements",
			src, dst,
			err,
		)
		return nil, err
=======
		eg.Go(func() error {
			seqs, err := dst.QueryUnreceivedAcknowledgements(dstCtx, srcAcks.ExtractSequenceList())
			if err != nil {
				return err
			}
			srcAcks = srcAcks.Filter(seqs)
			return nil
		})

		eg.Go(func() error {
			seqs, err := src.QueryUnreceivedAcknowledgements(srcCtx, dstAcks.ExtractSequenceList())
			if err != nil {
				return err
			}
			dstAcks = dstAcks.Filter(seqs)
			return nil
		})

		if err := eg.Wait(); err != nil {
			return nil, err
		}
>>>>>>> 30449b9d
	}

	return &RelayPackets{
		Src: srcAcks,
		Dst: dstAcks,
	}, nil
}

// TODO add packet-timeout support
func collectPackets(ctx QueryContext, chain *ProvableChain, packets PacketInfoList, signer sdk.AccAddress) ([]sdk.Msg, error) {
	var msgs []sdk.Msg
	for _, p := range packets {
		commitment := chantypes.CommitPacket(chain.Codec(), &p.Packet)
		path := host.PacketCommitmentPath(p.SourcePort, p.SourceChannel, p.Sequence)
		proof, proofHeight, err := chain.ProveState(ctx, path, commitment)
		if err != nil {
			log.Printf("failed to ProveState: height=%v, path=%v, commitment=%x, err=%v", ctx.Height(), path, commitment, err)
			return nil, err
		}
		msg := chantypes.NewMsgRecvPacket(p.Packet, proof, proofHeight, signer.String())
		msgs = append(msgs, msg)
	}
	return msgs, nil
}

func logPacketsRelayed(src, dst *ProvableChain, num int, info string) {
	zapLogger := logger.GetLogger()
	defer zapLogger.Zap.Sync()
	sLogger := GetChannelLoggerFromProvaleChain(zapLogger.Zap, src, dst)
	logger.InfowSugaredLogger(
		sLogger,
		fmt.Sprintf("★ Relayed %d packets", num),
		info,
	)
}

<<<<<<< HEAD
func (st NaiveStrategy) RelayAcknowledgements(src, dst *ProvableChain, sp *RelayPackets, sh SyncHeaders) error {
	zapLogger := logger.GetLogger()
	defer zapLogger.Zap.Sync()
=======
func (st NaiveStrategy) RelayAcknowledgements(src, dst *ProvableChain, rp *RelayPackets, sh SyncHeaders) error {
>>>>>>> 30449b9d
	// set the maximum relay transaction constraints
	msgs := &RelayMsgs{
		Src:          []sdk.Msg{},
		Dst:          []sdk.Msg{},
		MaxTxSize:    st.MaxTxSize,
		MaxMsgLength: st.MaxMsgLength,
	}

	srcCtx := sh.GetQueryContext(src.ChainID())
	dstCtx := sh.GetQueryContext(dst.ChainID())
	srcAddress, err := src.GetAddress()
	if err != nil {
		naiveErrorwChannel(
			zapLogger,
			"error getting address",
			src, dst,
			err,
		)
		return err
	}
	dstAddress, err := dst.GetAddress()
	if err != nil {
		naiveErrorwChannel(
			zapLogger,
			"error getting address",
			src, dst,
			err,
		)
		return err
	}

	if len(rp.Src) > 0 {
		hs, err := sh.SetupHeadersForUpdate(src, dst)
		if err != nil {
			naiveErrorwChannel(
				zapLogger,
				"error setting up headers",
				src, dst,
				err,
			)
			return err
		}
		if len(hs) > 0 {
			msgs.Dst = dst.Path().UpdateClients(hs, dstAddress)
		}
	}

	if len(rp.Dst) > 0 {
		hs, err := sh.SetupHeadersForUpdate(dst, src)
		if err != nil {
			naiveErrorwChannel(
				zapLogger,
				"error setting up headers",
				src, dst,
				err,
			)
			return err
		}
		if len(hs) > 0 {
			msgs.Src = src.Path().UpdateClients(hs, srcAddress)
		}
	}

	acksForDst, err := collectAcks(srcCtx, src, rp.Src, dstAddress)
	if err != nil {
		naiveErrorwChannel(
			zapLogger,
			"error querying unrelayed acknowledgements",
			src, dst,
			err,
		)
		return err
	}
	acksForSrc, err := collectAcks(dstCtx, dst, rp.Dst, srcAddress)
	if err != nil {
		naiveErrorwChannel(
			zapLogger,
			"error querying unrelayed acknowledgements",
			src, dst,
			err,
		)
		return err
	}

	if len(acksForDst) == 0 && len(acksForSrc) == 0 {
		naiveInfowChannel(
			zapLogger,
			"no acknowledgements to relay",
			src, dst,
			"",
		)
		return nil
	}

	msgs.Dst = append(msgs.Dst, acksForDst...)
	msgs.Src = append(msgs.Src, acksForSrc...)

	// send messages to their respective chains
	if msgs.Send(src, dst); msgs.Success() {
		if num := len(acksForDst); num > 0 {
			logPacketsRelayed(dst, src, num, "RelayAcknowledgements")
		}
		if num := len(acksForSrc); num > 0 {
			logPacketsRelayed(src, dst, num, "RelayAcknowledgements")
		}
	}

	return nil
}

func collectAcks(ctx QueryContext, chain *ProvableChain, packets PacketInfoList, signer sdk.AccAddress) ([]sdk.Msg, error) {
	var msgs []sdk.Msg

	for _, p := range packets {
		commitment := chantypes.CommitAcknowledgement(p.Acknowledgement)
		path := host.PacketAcknowledgementPath(p.DestinationPort, p.DestinationChannel, p.Sequence)
		proof, proofHeight, err := chain.ProveState(ctx, path, commitment)
		if err != nil {
			log.Printf("failed to ProveState: height=%v, path=%v, commitment=%x, err=%v", ctx.Height(), path, commitment, err)
			return nil, err
		}
		msg := chantypes.NewMsgAcknowledgement(p.Packet, p.Acknowledgement, proof, proofHeight, signer.String())
		msgs = append(msgs, msg)
	}

	return msgs, nil
}

func naiveErrorwChannel(zapLogger *logger.ZapLogger, msg string, src, dst *ProvableChain, err error) {
	sLogger := GetChannelLoggerFromProvaleChain(zapLogger.Zap, src, dst)
	logger.ErrorwSugaredLogger(
		sLogger,
		msg,
		err,
		"core.naive-strategy",
	)
}

func naiveInfowChannel(zapLogger *logger.ZapLogger, msg string, src, dst *ProvableChain, info string) {
	sLogger := GetChannelLoggerFromProvaleChain(zapLogger.Zap, src, dst)
	logger.InfowSugaredLogger(
		sLogger,
		msg,
		info,
	)
}<|MERGE_RESOLUTION|>--- conflicted
+++ resolved
@@ -55,11 +55,6 @@
 	return nil
 }
 
-<<<<<<< HEAD
-func (st NaiveStrategy) UnrelayedPackets(src, dst *ProvableChain, sh SyncHeaders) (*RelayPackets, error) {
-	zapLogger := logger.GetLogger()
-	defer zapLogger.Zap.Sync()
-=======
 func getQueryContext(chain *ProvableChain, sh SyncHeaders, useFinalizedHeader bool) (QueryContext, error) {
 	if useFinalizedHeader {
 		return sh.GetQueryContext(chain.ChainID()), nil
@@ -73,7 +68,8 @@
 }
 
 func (st NaiveStrategy) UnrelayedPackets(src, dst *ProvableChain, sh SyncHeaders, includeRelayedButUnfinalized bool) (*RelayPackets, error) {
->>>>>>> 30449b9d
+	zapLogger := logger.GetLogger()
+	defer zapLogger.Zap.Sync()
 	var (
 		eg         = new(errgroup.Group)
 		srcPackets PacketInfoList
@@ -125,43 +121,13 @@
 	if !includeRelayedButUnfinalized {
 		srcCtx, err := getQueryContext(src, sh, false)
 		if err != nil {
-<<<<<<< HEAD
-			naiveErrorwChannel(
-				zapLogger,
-				"error querying unrelayed packets",
-				src, dst,
-				err,
-			)
-			return err
-=======
-			return nil, err
->>>>>>> 30449b9d
+			return nil, err
 		}
 		dstCtx, err := getQueryContext(dst, sh, false)
 		if err != nil {
-<<<<<<< HEAD
-			naiveErrorwChannel(
-				zapLogger,
-				"error querying unrelayed packets",
-				src, dst,
-				err,
-			)
-			return err
-=======
-			return nil, err
->>>>>>> 30449b9d
-		}
-
-<<<<<<< HEAD
-	if err := eg.Wait(); err != nil {
-		naiveErrorwChannel(
-			zapLogger,
-			"error querying unrelayed packets",
-			src, dst,
-			err,
-		)
-		return nil, err
-=======
+			return nil, err
+		}
+
 		eg.Go(func() error {
 			seqs, err := dst.QueryUnreceivedPackets(dstCtx, srcPackets.ExtractSequenceList())
 			if err != nil {
@@ -183,7 +149,6 @@
 		if err := eg.Wait(); err != nil {
 			return nil, err
 		}
->>>>>>> 30449b9d
 	}
 
 	return &RelayPackets{
@@ -192,13 +157,9 @@
 	}, nil
 }
 
-<<<<<<< HEAD
-func (st NaiveStrategy) RelayPackets(src, dst *ProvableChain, sp *RelayPackets, sh SyncHeaders) error {
+func (st NaiveStrategy) RelayPackets(src, dst *ProvableChain, rp *RelayPackets, sh SyncHeaders) error {
 	zapLogger := logger.GetLogger()
 	defer zapLogger.Zap.Sync()
-=======
-func (st NaiveStrategy) RelayPackets(src, dst *ProvableChain, rp *RelayPackets, sh SyncHeaders) error {
->>>>>>> 30449b9d
 	// set the maximum relay transaction constraints
 	msgs := &RelayMsgs{
 		Src:          []sdk.Msg{},
@@ -309,13 +270,9 @@
 	return nil
 }
 
-<<<<<<< HEAD
-func (st NaiveStrategy) UnrelayedAcknowledgements(src, dst *ProvableChain, sh SyncHeaders) (*RelayPackets, error) {
+func (st NaiveStrategy) UnrelayedAcknowledgements(src, dst *ProvableChain, sh SyncHeaders, includeRelayedButUnfinalized bool) (*RelayPackets, error) {
 	zapLogger := logger.GetLogger()
 	defer zapLogger.Zap.Sync()
-=======
-func (st NaiveStrategy) UnrelayedAcknowledgements(src, dst *ProvableChain, sh SyncHeaders, includeRelayedButUnfinalized bool) (*RelayPackets, error) {
->>>>>>> 30449b9d
 	var (
 		eg      = new(errgroup.Group)
 		srcAcks PacketInfoList
@@ -379,43 +336,13 @@
 	if !includeRelayedButUnfinalized {
 		srcCtx, err := getQueryContext(src, sh, false)
 		if err != nil {
-<<<<<<< HEAD
-			naiveErrorwChannel(
-				zapLogger,
-				"error querying unrelayed acknowledgements",
-				src, dst,
-				err,
-			)
-			return err
-=======
-			return nil, err
->>>>>>> 30449b9d
+			return nil, err
 		}
 		dstCtx, err := getQueryContext(dst, sh, false)
 		if err != nil {
-<<<<<<< HEAD
-			naiveErrorwChannel(
-				zapLogger,
-				"error querying unrelayed acknowledgements",
-				src, dst,
-				err,
-			)
-			return err
-=======
-			return nil, err
->>>>>>> 30449b9d
-		}
-
-<<<<<<< HEAD
-	if err := eg.Wait(); err != nil {
-		naiveErrorwChannel(
-			zapLogger,
-			"error querying unrelayed acknowledgements",
-			src, dst,
-			err,
-		)
-		return nil, err
-=======
+			return nil, err
+		}
+
 		eg.Go(func() error {
 			seqs, err := dst.QueryUnreceivedAcknowledgements(dstCtx, srcAcks.ExtractSequenceList())
 			if err != nil {
@@ -437,7 +364,6 @@
 		if err := eg.Wait(); err != nil {
 			return nil, err
 		}
->>>>>>> 30449b9d
 	}
 
 	return &RelayPackets{
@@ -474,13 +400,9 @@
 	)
 }
 
-<<<<<<< HEAD
-func (st NaiveStrategy) RelayAcknowledgements(src, dst *ProvableChain, sp *RelayPackets, sh SyncHeaders) error {
+func (st NaiveStrategy) RelayAcknowledgements(src, dst *ProvableChain, rp *RelayPackets, sh SyncHeaders) error {
 	zapLogger := logger.GetLogger()
 	defer zapLogger.Zap.Sync()
-=======
-func (st NaiveStrategy) RelayAcknowledgements(src, dst *ProvableChain, rp *RelayPackets, sh SyncHeaders) error {
->>>>>>> 30449b9d
 	// set the maximum relay transaction constraints
 	msgs := &RelayMsgs{
 		Src:          []sdk.Msg{},
